--- conflicted
+++ resolved
@@ -31,10 +31,19 @@
 import sqlite3 as sqlite
 import sys
 
+try:
+    import hashlib # python 2.5+
+    def hexdigest(s):
+        return hashlib.md5(s).hexdigest()
+except ImportError:
+    import md5
+    def hexdigest(s):
+        return md5.md5(s).hexdigest()
+
 
 
 # some special dependency names.
-REQ_SPECIALS = re.compile(r'^config\(|rpmlib|rtld')
+REQ_SPECIALS = re.compile(r'^rpmlib|rtld')
 
 
 DATABASE_SQL_DDL = \
@@ -77,10 +86,7 @@
     flags TEXT,
     version TEXT,
     pid INTEGER,
-<<<<<<< HEAD
-=======
     rpid INTEGER,
->>>>>>> 53209c7b
     distance INTEGER,
     pre BOOLEAN DEFAULT FALSE
 );
@@ -191,8 +197,8 @@
     #
     # TODO: What should be returned?
     #
-    if REQ_SPECIALS.match(rn):
-        return []
+    #if REQ_SPECIALS.match(rn):
+    #    return []
 
     if rn.startswith('/'):  # it's a file path.
         pids = [f['pid'] for f in files if f['path'] == rn]
@@ -217,12 +223,8 @@
 def list_reqs_1(pid, reqs, files, packages, provides, distance=1):
     """List required packages for the package of $pid.
 
-<<<<<<< HEAD
-    @param reqs:  requires :: [{'name', 'version', 'flags', 'rpid', 'distance'}]
-=======
     @param pid:  Package ID
     @param reqs:  Package's requires list (type: [{'name', 'version', 'flag', ...}])
->>>>>>> 53209c7b
     @param files:  All file paths list
     @param packages:  All (unique) packages list
     @param provides:  Provides list to find required packages (type: [{'name', 'version', 'flag', 'package_name'}])
@@ -230,24 +232,10 @@
 
     @return: require list :: [{'name', 'version', 'flags', 'rpid'}] (rpid: ID of required package)
     """
-<<<<<<< HEAD
-    if max_depth == 0 or not reqs:
-        return results
-
-    if max_depth > 0:
-        max_depth -= 1
-
-    distance += 1
-
-    results += reqs
-    rreqs = [r2 for r2 in unique(concat((list_requires_for_require_1(r, files, packages, provides, distance) for r in reqs))) if r2 not in results]
-    results += rreqs
-=======
     rs = concat((
         [{'name':r['name'], 'flags':r['flags'], 'version':r['version'], 'pid':pid, 'distance':distance, 'rpid':rpid} \
             for rpid in resolve_req_pids(r['name'], files, packages, provides)] for r in reqs
     ))
->>>>>>> 53209c7b
 
     return rs
 
@@ -435,15 +423,7 @@
             p['requires'] = prs
             logging.info("p[requires]=%s" % prs)
 
-<<<<<<< HEAD
-        for g in ('conflicts', 'obsoletes'):
-            xs = concat([
-                [{'name':x['name'], 'flags':x['flags'], 'version':x['version'], 'pid':p['pid']} for x in p[g]] \
-                    for p in ps
-            ])
-=======
             ps.append(p)
->>>>>>> 53209c7b
 
         ps2 = []
         files = concat((p['files'] for p in ps))
@@ -458,21 +438,8 @@
             )
             conn.commit()
 
-<<<<<<< HEAD
-        provides = concat([[{'name':x['name'], 'flags':x['flags'], 'version':x['version'], 'pid':p['pid']} for x in p['provides']] for p in ps])
-        cur.executemany("INSERT INTO provides(name, flags, version, pid) VALUES(:name, :flags, :version, :pid)", provides)
-        conn.commit()
-
-        requires = concat([
-            [{'name':x['name'], 'flags':x['flags'], 'version':x['version'], 'pid':p['pid'], 'distance':p['distance']} \
-                for x in p['requires']] for p in ps
-        ])
-        cur.executemany("INSERT INTO requires(name, flags, version, pid) VALUES(:name, :flags, :version, :pid)", requires)
-        conn.commit()
-=======
             p['requires'] = prs
             ps2.append(p)
->>>>>>> 53209c7b
 
         conn.close()
 
